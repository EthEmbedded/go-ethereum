package utils

import (
	"crypto/ecdsa"
	"fmt"
	"net"
	"net/http"
	"os"
	"path"
	"runtime"
	"time"

	"github.com/codegangsta/cli"
	"github.com/ethereum/go-ethereum/accounts"
	"github.com/ethereum/go-ethereum/core"
	"github.com/ethereum/go-ethereum/crypto"
	"github.com/ethereum/go-ethereum/eth"
	"github.com/ethereum/go-ethereum/ethdb"
	"github.com/ethereum/go-ethereum/ethutil"
	"github.com/ethereum/go-ethereum/event"
	"github.com/ethereum/go-ethereum/logger"
	"github.com/ethereum/go-ethereum/p2p"
	"github.com/ethereum/go-ethereum/p2p/nat"
	"github.com/ethereum/go-ethereum/rpc"
	"github.com/ethereum/go-ethereum/xeth"
)

// NewApp creates an app with sane defaults.
func NewApp(version, usage string) *cli.App {
	app := cli.NewApp()
	app.Name = path.Base(os.Args[0])
	app.Author = ""
	app.Email = ""
	app.Version = version
	app.Usage = usage
	return app
}

// These are all the command line flags we support.
// If you add to this list, please remember to include the
// flag in the appropriate command definition.
//
// The flags are defined here so their names and help texts
// are the same for all commands.

var (
	// General settings
	/*
		VMTypeFlag = cli.IntFlag{
			Name:  "vm",
			Usage: "Virtual Machine type: 0 is standard VM, 1 is debug VM",
		}
	*/
	VMDebugFlag = cli.BoolFlag{
		Name:  "vmdebug",
		Usage: "Virtual Machine debug output",
	}
	DataDirFlag = cli.StringFlag{
		Name:  "datadir",
		Usage: "Data directory to be used",
		Value: ethutil.DefaultDataDir(),
	}
	MinerThreadsFlag = cli.IntFlag{
		Name:  "minerthreads",
		Usage: "Number of miner threads",
		Value: runtime.NumCPU(),
	}
	MiningEnabledFlag = cli.BoolFlag{
		Name:  "mine",
		Usage: "Enable mining",
	}

	LogFileFlag = cli.StringFlag{
		Name:  "logfile",
		Usage: "Send log output to a file",
	}
	LogLevelFlag = cli.IntFlag{
		Name:  "loglevel",
		Usage: "0-5 (silent, error, warn, info, debug, debug detail)",
		Value: int(logger.InfoLevel),
	}
	LogFormatFlag = cli.StringFlag{
		Name:  "logformat",
		Usage: `"std" or "raw"`,
		Value: "std",
	}

	// RPC settings
	RPCEnabledFlag = cli.BoolFlag{
		Name:  "rpc",
		Usage: "Whether RPC server is enabled",
	}
	RPCListenAddrFlag = cli.StringFlag{
		Name:  "rpcaddr",
		Usage: "Listening address for the JSON-RPC server",
		Value: "127.0.0.1",
	}
	RPCPortFlag = cli.IntFlag{
		Name:  "rpcport",
		Usage: "Port on which the JSON-RPC server should listen",
		Value: 8545,
	}

	// Network Settings
	MaxPeersFlag = cli.IntFlag{
		Name:  "maxpeers",
		Usage: "Maximum number of network peers",
		Value: 16,
	}
	ListenPortFlag = cli.IntFlag{
		Name:  "port",
		Usage: "Network listening port",
		Value: 30303,
	}
	BootnodesFlag = cli.StringFlag{
		Name:  "bootnodes",
		Usage: "Space-separated enode URLs for discovery bootstrap",
		Value: "",
	}
	NodeKeyFileFlag = cli.StringFlag{
		Name:  "nodekey",
		Usage: "P2P node key file",
	}
	NodeKeyHexFlag = cli.StringFlag{
		Name:  "nodekeyhex",
		Usage: "P2P node key as hex (for testing)",
	}
	NATFlag = cli.StringFlag{
		Name:  "nat",
		Usage: "Port mapping mechanism (any|none|upnp|pmp|extip:<IP>)",
		Value: "any",
	}
)

func GetNAT(ctx *cli.Context) nat.Interface {
	natif, err := nat.Parse(ctx.GlobalString(NATFlag.Name))
	if err != nil {
		Fatalf("Option %s: %v", NATFlag.Name, err)
	}
	return natif
}

func GetNodeKey(ctx *cli.Context) (key *ecdsa.PrivateKey) {
	hex, file := ctx.GlobalString(NodeKeyHexFlag.Name), ctx.GlobalString(NodeKeyFileFlag.Name)
	var err error
	switch {
	case file != "" && hex != "":
		Fatalf("Options %q and %q are mutually exclusive", NodeKeyFileFlag.Name, NodeKeyHexFlag.Name)
	case file != "":
		if key, err = crypto.LoadECDSA(file); err != nil {
			Fatalf("Option %q: %v", NodeKeyFileFlag.Name, err)
		}
	case hex != "":
		if key, err = crypto.HexToECDSA(hex); err != nil {
			Fatalf("Option %q: %v", NodeKeyHexFlag.Name, err)
		}
	}
	return key
}

func GetEthereum(clientID, version string, ctx *cli.Context) *eth.Ethereum {
	ethereum, err := eth.New(&eth.Config{
<<<<<<< HEAD
		Name:           p2p.MakeName(clientID, version),
		DataDir:        ctx.GlobalString(DataDirFlag.Name),
		LogFile:        ctx.GlobalString(LogFileFlag.Name),
		LogLevel:       ctx.GlobalInt(LogLevelFlag.Name),
		LogFormat:      ctx.GlobalString(LogFormatFlag.Name),
		MinerThreads:   ctx.GlobalInt(MinerThreadsFlag.Name),
		AccountManager: GetAccountManager(ctx),
		MaxPeers:       ctx.GlobalInt(MaxPeersFlag.Name),
		Port:           ctx.GlobalString(ListenPortFlag.Name),
		NAT:            GetNAT(ctx),
		NodeKey:        GetNodeKey(ctx),
		Shh:            true,
		Dial:           true,
		BootNodes:      ctx.GlobalString(BootnodesFlag.Name),
=======
		Name:         p2p.MakeName(clientID, version),
		KeyStore:     ctx.GlobalString(KeyStoreFlag.Name),
		DataDir:      ctx.GlobalString(DataDirFlag.Name),
		LogFile:      ctx.GlobalString(LogFileFlag.Name),
		LogLevel:     ctx.GlobalInt(LogLevelFlag.Name),
		LogFormat:    ctx.GlobalString(LogFormatFlag.Name),
		MinerThreads: ctx.GlobalInt(MinerThreadsFlag.Name),
		VmDebug:      ctx.GlobalBool(VMDebugFlag.Name),

		MaxPeers:  ctx.GlobalInt(MaxPeersFlag.Name),
		Port:      ctx.GlobalString(ListenPortFlag.Name),
		NAT:       GetNAT(ctx),
		NodeKey:   GetNodeKey(ctx),
		KeyRing:   ctx.GlobalString(KeyRingFlag.Name),
		Shh:       true,
		Dial:      true,
		BootNodes: ctx.GlobalString(BootnodesFlag.Name),
>>>>>>> 676a0de5
	})
	if err != nil {
		exit(err)
	}
	return ethereum
}

func GetChain(ctx *cli.Context) (*core.ChainManager, ethutil.Database, ethutil.Database) {
	dataDir := ctx.GlobalString(DataDirFlag.Name)
	blockDb, err := ethdb.NewLDBDatabase(path.Join(dataDir, "blockchain"))
	if err != nil {
		Fatalf("Could not open database: %v", err)
	}

	stateDb, err := ethdb.NewLDBDatabase(path.Join(dataDir, "state"))
	if err != nil {
		Fatalf("Could not open database: %v", err)
	}
<<<<<<< HEAD
	return core.NewChainManager(db, new(event.TypeMux)), db
}

func GetAccountManager(ctx *cli.Context) *accounts.Manager {
	dataDir := ctx.GlobalString(DataDirFlag.Name)
	ks := crypto.NewKeyStorePassphrase(path.Join(dataDir, "keys"))
	return accounts.NewManager(ks, 300*time.Second)
}

func StartRPC(eth *eth.Ethereum, ctx *cli.Context) {
	addr := ctx.GlobalString(RPCListenAddrFlag.Name)
	port := ctx.GlobalInt(RPCPortFlag.Name)
	dataDir := ctx.GlobalString(DataDirFlag.Name)

	l, err := net.Listen("tcp", fmt.Sprintf("%s:%d", addr, port))
	if err != nil {
		Fatalf("Can't listen on %s:%d: %v", addr, port, err)
	}
	go http.Serve(l, rpc.JSONRPC(xeth.New(eth), dataDir))
=======
	return core.NewChainManager(blockDb, stateDb, new(event.TypeMux)), blockDb, stateDb
>>>>>>> 676a0de5
}<|MERGE_RESOLUTION|>--- conflicted
+++ resolved
@@ -160,7 +160,6 @@
 
 func GetEthereum(clientID, version string, ctx *cli.Context) *eth.Ethereum {
 	ethereum, err := eth.New(&eth.Config{
-<<<<<<< HEAD
 		Name:           p2p.MakeName(clientID, version),
 		DataDir:        ctx.GlobalString(DataDirFlag.Name),
 		LogFile:        ctx.GlobalString(LogFileFlag.Name),
@@ -168,6 +167,7 @@
 		LogFormat:      ctx.GlobalString(LogFormatFlag.Name),
 		MinerThreads:   ctx.GlobalInt(MinerThreadsFlag.Name),
 		AccountManager: GetAccountManager(ctx),
+		VmDebug:        ctx.GlobalBool(VMDebugFlag.Name),
 		MaxPeers:       ctx.GlobalInt(MaxPeersFlag.Name),
 		Port:           ctx.GlobalString(ListenPortFlag.Name),
 		NAT:            GetNAT(ctx),
@@ -175,25 +175,6 @@
 		Shh:            true,
 		Dial:           true,
 		BootNodes:      ctx.GlobalString(BootnodesFlag.Name),
-=======
-		Name:         p2p.MakeName(clientID, version),
-		KeyStore:     ctx.GlobalString(KeyStoreFlag.Name),
-		DataDir:      ctx.GlobalString(DataDirFlag.Name),
-		LogFile:      ctx.GlobalString(LogFileFlag.Name),
-		LogLevel:     ctx.GlobalInt(LogLevelFlag.Name),
-		LogFormat:    ctx.GlobalString(LogFormatFlag.Name),
-		MinerThreads: ctx.GlobalInt(MinerThreadsFlag.Name),
-		VmDebug:      ctx.GlobalBool(VMDebugFlag.Name),
-
-		MaxPeers:  ctx.GlobalInt(MaxPeersFlag.Name),
-		Port:      ctx.GlobalString(ListenPortFlag.Name),
-		NAT:       GetNAT(ctx),
-		NodeKey:   GetNodeKey(ctx),
-		KeyRing:   ctx.GlobalString(KeyRingFlag.Name),
-		Shh:       true,
-		Dial:      true,
-		BootNodes: ctx.GlobalString(BootnodesFlag.Name),
->>>>>>> 676a0de5
 	})
 	if err != nil {
 		exit(err)
@@ -212,8 +193,7 @@
 	if err != nil {
 		Fatalf("Could not open database: %v", err)
 	}
-<<<<<<< HEAD
-	return core.NewChainManager(db, new(event.TypeMux)), db
+	return core.NewChainManager(blockDb, stateDb, new(event.TypeMux)), blockDb, stateDb
 }
 
 func GetAccountManager(ctx *cli.Context) *accounts.Manager {
@@ -231,8 +211,5 @@
 	if err != nil {
 		Fatalf("Can't listen on %s:%d: %v", addr, port, err)
 	}
-	go http.Serve(l, rpc.JSONRPC(xeth.New(eth), dataDir))
-=======
-	return core.NewChainManager(blockDb, stateDb, new(event.TypeMux)), blockDb, stateDb
->>>>>>> 676a0de5
+	go http.Serve(l, rpc.JSONRPC(xeth.New(eth, nil), dataDir))
 }